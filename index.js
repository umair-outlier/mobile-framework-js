const {
  LocalDateTime,
  LocalDate,
  LocalTime,
  ZoneOffset,
  ZoneId,
  OffsetDateTime,
  DateTimeFormatter,
  DateTimeParseException
} = require('@js-joda/core')
require('@js-joda/timezone')
require('@js-joda/locale')
const Luxon = require('luxon')
const { parseAdjuster, adjustRelativeDate } = require('./helpers')
const {
  DEFAULT_DATE_FORMAT,
  VISTA_DATETIME_FORMAT,
  VISTA_DATE_FORMAT,
  VISTA_DATE_FORMAT_PATTERN,
  FILEMAN_DATE_OFFSET,
  FILEMAN_DATE_FORMAT_PATTERN,
  VISTA_DATE_TIME_FORMAT_PATTERN,
  VISTA_DATE_TIME_SEPARATOR,
  VISTA_DATE_FORMAT_ARRAY
} = require('./constants')

module.exports = {
  createDateFormatsFromArray,
  removeTrailingZeros,
  formatVistaDateTimeWithTimezone,
  formatVistaDateTime,
  endOfDay,
  convertDateFromVistaToFileMan,
  getNow,
  zeroPadVistaDateTime,
  formatFileManDateTime,
  formatFileManDate,
  convertDateFromFileManToVista,
  getToday,
  getYesterday,
  parseToLocal,
  parseToOffset,
  parseToUtc,
  parseFromUtc,
  isDateRelativeToToday,
  isDatePartToday,
  isDatePartNow,
  isDatePartNoon,
  isDatePartMidnight,
  parseRelativeDatePart,
  parseRelativeVistaDate,
  parseDatePart,
  parseTimePart,
  parseTime,
  formatWithPattern,
  formatWithTimezoneAndPattern,
  formatLocalDate,
  formatVistaDate,
  formatDate,
  formatLocalDateTime,
  isDatePartNegativelyRelative,
  isDatePartPositivelyRelative,
  getTomorrow,
  get30DaysFromToday,
  get120DaysFromToday,
  get3MonthsFromToday,
  startOfDay,
  isBlank,
  isNullish,
  validateTimeZone
}

/**
     * Convert the VistA Date/Time {@link String} ("yyyyMMdd.HHmmss") to a "FileMan" Date/Time format {@link String}
     * ("yyyMMdd.HHmmss"). The Date value is adjusted with the {@link #FILEMAN_DATE_OFFSET} to the appropriate value.
     * <p>
     * If the provided date string does not match the {@link #VISTA_DATE_FORMAT_PATTERN}, the value is returned as is.
     * <p>
     * FileMan Formatting: <a href="http://www.vistapedia.com/index.php/Date_formats">VistA Date Formats</a>
     * <pre>
     * DateUtils.convertDateFromVistaToFileMan(null)                   = null
     * DateUtils.convertDateFromVistaToFileMan("")                     = null
     * DateUtils.convertDateFromVistaToFileMan("Invalid Date")         = null
     *
     * DateUtils.convertDateFromVistaToFileMan("20181021")             = "3181021"
     * DateUtils.convertDateFromVistaToFileMan("20181021.061245")      = "3181021.061245"
     * DateUtils.convertDateFromVistaToFileMan("10/21/2018")           = "10/21/2018"
     * </pre>
     *
     * @param dateString
     *         the VistA Date/Time {@link String} to convert to a "FileMan" Date/Time format
     *
     * @return a "FileMan" Date/Time formatted {@link String}, the original Date/Time {@link String}, or {@code null}
     *
     * @see #isNullish(String)
     * @see #VISTA_DATE_FORMAT_PATTERN
     * @see #FILEMAN_DATE_OFFSET
     */

function convertDateFromVistaToFileMan (dateString) {
  if (isNullish(dateString)) return null

  const VISTA_DATE_TIME_SEPARATOR = '\\.'

  if (VISTA_DATE_FORMAT_PATTERN.test(dateString)) {
    const tokens = dateString.split(new RegExp(VISTA_DATE_TIME_SEPARATOR))

    const dateToken = parseInt(tokens[0], 10) - FILEMAN_DATE_OFFSET

    if (tokens.length > 1) {
      return `${dateToken}.${tokens[1]}`
    } else {
      return dateToken.toString()
    }
  }
  return dateString
}

/**
     * Format the provided {@link LocalDateTime} into a date string using the "yyyyMMdd.HHmmss" date pattern. If the
     * provided {@link LocalDateTime} is {@code null}, {@code null} is returned.
     * <pre>
     * DateUtils.formatVistaDateTime(null)                = null
     * DateUtils.formatVistaDateTime(2018-10-21T06:12:45) = "20181021.061245"
     * DateUtils.formatVistaDateTime(2018-10-21T00:00)    = "20181021"
     * DateUtils.formatVistaDateTime(2018-10-21T20:00)    = "20181021.2"
     * </pre>
     *
     * @param dateTime
     *         the {@link LocalDateTime} to format into a date string
     *
     * @return a date string in the "yyyyMMdd.HHmmss" date pattern or {@code null}
     *
     * @see LocalDateTime
     * @see #VISTA_DATETIME_FORMAT
     */
function formatVistaDateTime (dateTime) {
  const isJodaInstance = dateTime instanceof LocalDateTime
  const dTime = isJodaInstance ? dateTime : LocalDateTime.parse(dateTime)
  return formatWithPattern(dTime, VISTA_DATETIME_FORMAT)
}

/**
     * Format the provided {@link LocalDateTime} into a date string using the FileMan "yyyMMdd.HHmmss" date pattern. If
     * the provided {@link LocalDateTime} is {@code null}, {@code null} is returned.
     * <p>
     * FileMan Formatting: <a href="http://www.vistapedia.com/index.php/Date_formats">VistA Date Formats</a>
     * <pre>
     * DateUtils.formatFileManDateTime(null)                = null
     * DateUtils.formatFileManDateTime(2018-10-21T06:12:45) = "20181021.061245"
     * DateUtils.formatFileManDateTime(2018-10-21T00:00)    = "20181021"
     * DateUtils.formatFileManDateTime(2018-10-21T20:00)    = "20181021.2"
     * </pre>
     *
     * @param dateTime
     *         the {@link LocalDateTime} to format into a date string
     *
     * @return a date string in the FileMan "yyyMMdd.HHmmss" date pattern or {@code null}
     *
     * @see LocalDateTime
     * @see #VISTA_DATETIME_FORMAT
     * @see #formatVistaDateTime(LocalDateTime)
     * @see #convertDateFromVistaToFileMan(String)
     */
function formatFileManDateTime (dateTime) {
  const dTime = dateTime instanceof LocalDateTime ? dateTime : LocalDateTime.parse(dateTime)
  const vistaDate = formatVistaDateTime(dTime)
  return convertDateFromVistaToFileMan(vistaDate)
}

/**
     * Format the provided {@link OffsetDateTime} into a date string using the "yyyyMMdd.HHmmss" date pattern, adjusting
     * the time according to the provided TimeZone {@link String}. If the provided {@link OffsetDateTime} is
     * {@code null}, {@code null} is returned.
     * <p>
     * If the {@link OffsetDateTime} has a TZ Offset that is the same as the provided {@code timeZone}, the output
     * date/time value is not adjusted.
     * <p>
     * If the {@link OffsetDateTime} has a TZ Offset that is different from the provided {@code timeZone}, the output
     * date/time is adjusted to local time at the TZ.
     * <p>
     * The "Time" of the {@link OffsetDateTime} is adjusted to match the same "Instant" at the {@code timeZone}. This
     * means the "Date" of the resulting object can be different from the input.
     * <pre>
     * DateUtils.formatVistaDateTime(null,                      "America/New_York") = null
     * DateUtils.formatVistaDateTime(2018-10-21T06:12:45Z,      null)               = IllegalArgumentException
     *
     * DateUtils.formatVistaDateTime(2018-10-21T06:12:45Z,      "America/New_York") = "20181021.021245"
     * DateUtils.formatVistaDateTime(2018-10-22T03:12:45Z,      "America/New_York") = "20181021.231245"
     *
     * DateUtils.formatVistaDateTime(2018-10-21T00:00-04:00,    "America/New_York") = "20181021"
     * DateUtils.formatVistaDateTime(2018-10-21T20:00-04:00,    "America/New_York") = "20181021.2"
     *
     * DateUtils.formatVistaDateTime(2018-10-21T06:12:45-04:00, "America/New_York") = "20181021.061245"
     * DateUtils.formatVistaDateTime(2018-10-22T03:12:45-04:00, "America/New_York") = "20181022.031245"
     * </pre>
     *
     * @param dateTime
     *         the {@link OffsetDateTime} to format into a date string
     * @param timeZone
     *         the TimeZone {@link String} used in Date/Time conversions
     *
     * @return a date string in the "yyyyMMdd.HHmmss" date pattern or {@code null}
     *
     * @see OffsetDateTime
     * @see #VISTA_DATETIME_FORMAT
     * @see #formatVistaDateTime(LocalDateTime)
     */
function formatVistaDateTimeWithTimezone (dateTime, timeZone) {
  const isJodaTime = dateTime instanceof OffsetDateTime
  const dTime = isJodaTime ? dateTime : OffsetDateTime.parse(dateTime)
  return formatWithTimezoneAndPattern(dTime, timeZone, VISTA_DATETIME_FORMAT)
}
/**
     * Return the "End-Of-Day" value for the provided {@link OffsetDateTime} input at UTC. Any existing TZ Offset value
     * is ignored and is treated as UTC. If the provided {@link OffsetDateTime} is {@code null}, {@code null} is
     * returned.
     * <pre>
     * DateUtils.endOfDay(null)                      = null
     *
     * DateUtils.endOfDay(2018-10-21T06:12:45Z)      = 2018-10-21T23:59:59.999999999Z
     * DateUtils.endOfDay(2018-10-21T06:12:45-04:00) = 2018-10-21T23:59:59.999999999Z
     * </pre>
     *
     * @param dateTime
     *         the {@link OffsetDateTime} to get the "End-Of-Day" value for
     *
     * @return an {@link OffsetDateTime} with Time at "End-Of-Day"
     *
     * @see OffsetDateTime
     */

function endOfDay (input) {
  if (!input) return null

  // Convert input to Luxon DateTime object
  let dateTime
  if (input instanceof Date) {
    dateTime = Luxon.DateTime.fromJSDate(input)
  }

  if (typeof input === 'string') {
    dateTime = Luxon.DateTime.fromISO(input)
  }

  if (input instanceof Luxon.DateTime) {
    dateTime = input // Input is already a Luxon DateTime object
  }

  // Sets the time to the end of the day (23:59:59.999) in the local time zone
  return dateTime.endOf('day').toISO({ includeOffset: false }) + 'Z'
}

/**
     * Zero-Pad a VistA Date/Time {@link String}. If the date is determined to be "null" according to
     * {@link #isNullish(String)}, {@code null} is returned. If the date does not match the pattern
     * {@code "[\d]+\.[\d]+"}, the value is returned as is. If the date ends with a {@code "."}, the {@code "."} is
     * stripped from the end before returning.
     * <pre>
     * DateUtils.zeroPadVistaDateTime(null)                   = null
     * DateUtils.zeroPadVistaDateTime("")                     = null
     * DateUtils.zeroPadVistaDateTime("Invalid Date")         = null
     *
     * DateUtils.zeroPadVistaDateTime("20181021")             = "20181021"
     * DateUtils.zeroPadVistaDateTime("20181021.")            = "20181021"
     * DateUtils.zeroPadVistaDateTime("20181021.06")          = "20181021.060000"
     * DateUtils.zeroPadVistaDateTime("20181021.060000")      = "20181021.060000"
     * DateUtils.zeroPadVistaDateTime("10/21/2018")           = "10/21/2018"
     * </pre>
     *
     * @param dateString
     *         the VistA Date/Time {@link String} to zero-pad
     *
     * @return the zero-padded Date/Time {@link String} or {@code null}
     *
     * @see #isNullish(String)
     * @see #VISTA_DATE_TIME_FORMAT_PATTERN
     */
function zeroPadVistaDateTime (dateString) {
  if (isNullish(dateString)) return null

  if (VISTA_DATE_TIME_FORMAT_PATTERN.test(dateString)) {
    const tokens = dateString.split(VISTA_DATE_TIME_SEPARATOR)
    // Ensure date is filled
    const dateToken = tokens[0].padEnd(6, '0') // Right pad string until 6 characters long
    // Ensure second precision; Remove any sub-second precision
    const timeToken = tokens[1].padEnd(6, '0').substring(0, 6) // Right pad string until 6 characters long, then take first 6 characters
    return `${dateToken}.${timeToken}` // Using template literals for string formatting
  }
  if (dateString.endsWith('.')) {
    return dateString.slice(0, -1) // Remove the last character if it is a dot
  }
  return dateString
}

/**
     * Convert the "FileMan" Date/Time {@link String} ("yyyMMdd.HHmmss") to a VistA Date/Time format {@link String}
     * ("yyyyMMdd.HHmmss"). The Date value is adjusted with the {@link #FILEMAN_DATE_OFFSET} to the appropriate value.
     * <p>
     * If the provided date string does not match the {@link #FILEMAN_DATE_FORMAT_PATTERN}, the value is returned as
     * is.
     * <p>
     * FileMan Formatting: <a href="http://www.vistapedia.com/index.php/Date_formats">VistA Date Formats</a>
     * <pre>
     * DateUtils.convertDateFromFileManToVista(null)                   = null
     * DateUtils.convertDateFromFileManToVista("")                     = null
     * DateUtils.convertDateFromFileManToVista("Invalid Date")         = null
     *
     * DateUtils.convertDateFromFileManToVista("3181021")              = "20181021"
     * DateUtils.convertDateFromFileManToVista("3181021.061245")       = "20181021.061245"
     *
     * DateUtils.convertDateFromFileManToVista("20181021")             = "20181021"
     * DateUtils.convertDateFromFileManToVista("20181021.061245")      = "20181021.061245"
     * DateUtils.convertDateFromFileManToVista("10/21/2018")           = "10/21/2018"
     * </pre>
     *
     * @param dateString
     *         the "FileMan" Date/Time {@link String} to convert to a VistA Date/Time format
     *
     * @return a VistA Date/Time formatted {@link String}, the original Date/Time {@link String}, or {@code null}
     *
     * @see #isNullish(String)
     * @see #FILEMAN_DATE_FORMAT_PATTERN
     * @see #FILEMAN_DATE_OFFSET
     */
function convertDateFromFileManToVista (dateString) {
  if (isNullish(dateString)) return null

  if (FILEMAN_DATE_FORMAT_PATTERN.test(dateString)) {
    const tokens = dateString.split(VISTA_DATE_TIME_SEPARATOR)
    const dateToken = parseInt(tokens[0], 10) + FILEMAN_DATE_OFFSET

    if (tokens.length > 1) {
      // Adjust accordingly if it involves more complex formatting
      return `${dateToken}${VISTA_DATE_TIME_SEPARATOR}${tokens[1]}`
    } else {
      return dateToken.toString()
    }
  }
  return dateString
}

/**
     * Remove trailing zeros from a VistA Date/Time {@link String}. If the date is determined to be "null" according to
     * {@link #isNullish(String)}, {@code null} is returned. If the date does not match the pattern
     * {@code "[\d]+\.[\d]+"}, the value is returned as is. If the date ends with a {@code "."}, the {@code "."} is
     * stripped from the end before returning.
     * <p>
     * The removal of trailing zeros is part of the fileman datetime format <a
     * href="http://www.hardhats.org/fileman/pm/cl_dt.htm">VistA FileMan Date Format</a>. This should only happen if the
     * date contains the time as well (the date contains a {@code "."}).
     * <pre>
     * DateUtils.removeTrailingZeros(null)                   = null
     * DateUtils.removeTrailingZeros("")                     = null
     * DateUtils.removeTrailingZeros("Invalid Date")         = null
     *
     * DateUtils.removeTrailingZeros("20181021")             = "20181021"
     * DateUtils.removeTrailingZeros("20181021.")            = "20181021"
     * DateUtils.removeTrailingZeros("20181021.06")          = "20181021.06"
     * DateUtils.removeTrailingZeros("20181021.060000")      = "20181021.06"
     * DateUtils.removeTrailingZeros("10/21/2018")           = "10/21/2018"
     * </pre>
     *
     * @param dateString
     *         the VistA Date/Time {@link String} to remove trailing zeros from
     *
     * @return the trimmed Date/Time {@link String} or {@code null}
     *
     * @see #isNullish(String)
     * @see #VISTA_DATE_TIME_FORMAT_PATTERN
     */

function removeTrailingZeros (dateString) {
  // Assume isNullish function is defined elsewhere
  if (isNullish(dateString)) return null

  // Adjust the regex pattern to match JavaScript syntax. Example: VISTA_DATE_TIME_FORMAT_PATTERN
  // Note: You need to define the actual regex pattern for VISTA_DATE_TIME_FORMAT_PATTERN based on your requirements
  if (VISTA_DATE_TIME_FORMAT_PATTERN.test(dateString)) {
    let trimmedString = dateString
    while (trimmedString.includes('.') && (trimmedString.endsWith('0') || trimmedString.endsWith('.'))) {
      trimmedString = trimmedString.slice(0, -1) // Equivalent to chop in Java
    }
    return trimmedString
  }

  if (dateString.endsWith('.')) {
    return dateString.slice(0, -1) // Equivalent to chop in Java
  }

  return dateString
}

function createDateFormatsFromArray (dateFormats = []) {
  return dateFormats.map(format => `[${format}]`).join(' ')
}

/**
     * Determines if the provided {@link String} TimeZone is valid. If the TimeZone is "blank", according to the
     * {@link StringUtils#isBlank(CharSequence)}, an {@link IllegalArgumentException} is thrown.
     *
     * @param timeZone
     *         the TimeZone {@link String} to validate
     *
     * @see String
     * @see StringUtils#isBlank(CharSequence)
     * @see IllegalArgumentException
     */
function validateTimeZone (str) {
  if (isBlank(str)) {
    throw new Error('\'timeZone\' cannot be empty')
  }
};

function isBlank (str) {
  return (/^\s*$/).test(str)
}

/**
     * Determines if the provided {@link String} value is "null". The following are some examples equal to "null":
     isNullish(null)              = true
     isNullish("")                = true
     isNullish(" ")               = true
     isNullish("-1")              = true
     isNullish("Invalid Date")    = true
     isNullish("data")            = false
     isNullish("10/21/2018")      = false
     isNullish("20181021")        = false
     isNullish("20181021.061245") = false
**/
function isNullish (value) {
  return value === null || value === undefined ||
    value.trim() === '' || value.trim() === '-1' || value.trim() === 'Invalid Date'
}

/**
     * Return "Now" as an {@link LocalDateTime}.
     *
     * @return "Now" as an {@link LocalDateTime}
     *
     * @see LocalDateTime
     */
function getNow () {
  return LocalDateTime.now().toString()
}

/**
     * Return "Today" as an {@link LocalDate}.
     *
     * @return "Today" as an {@link LocalDate}
     *
     * @see LocalDate
     */
function getToday () {
  return LocalDate.now().toString()
}

/**
     * Return "Yesterday" as an {@link LocalDate}.
     *
     * @return "Yesterday" as an {@link LocalDate}
     *
     * @see LocalDate
     */
function getYesterday () {
  return LocalDate.now().minusDays(1).toString()
}
/**
     * Return "Tomorrow" as an {@link LocalDate}.
     *
     * @return "Tomorrow" as an {@link LocalDate}
     *
     * @see LocalDate
     */
function getTomorrow () {
  return LocalDate.now().plusDays(1).toString()
}

/**
     * Return "30 Days From Now" as an {@link LocalDate}.
     *
     * @return "30 Days From Now" as an {@link LocalDate}
     *
     * @see LocalDate
     */
function get30DaysFromToday () {
  return LocalDate.now().plusDays(30).toString()
}

/**
     * Return "120 Days From Now" as an {@link LocalDate}.
     *
     * @return "120 Days From Now" as an {@link LocalDate}
     *
     * @see LocalDate
     */
function get120DaysFromToday () {
  return LocalDate.now().plusDays(120).toString()
}

/**
* Return "3 Months From Now" as an {@link LocalDate}.
*
* @return "3 Months From Now" as an {@link LocalDate}
*
* @see LocalDate
*/
function get3MonthsFromToday () {
  return LocalDate.now().plusMonths(3).toString()
}

/**
     * Return the "Start-Of-Day" value for the provided {@link OffsetDateTime} input at UTC. Any existing TZ Offset
     * value is ignored and is treated as UTC. If the provided {@link OffsetDateTime} is {@code null}, {@code null} is
     * returned.
     * <pre>
     * DateUtils.startOfDay(null)                      = null
     *
     * DateUtils.startOfDay(2018-10-21T06:12:45Z)      = 2018-10-21T00:00Z
     * DateUtils.startOfDay(2018-10-21T06:12:45-04:00) = 2018-10-21T00:00Z
     * </pre>
     *
     * @param dateTime
     *         the {@link OffsetDateTime} to get the "Start-Of-Day" value for
     *
     * @return an {@link OffsetDateTime} with Time at "Start-Of-Day"
     *
     * @see OffsetDateTime
     */
function startOfDay (dateTime) {
  if (dateTime === null) return null

  return OffsetDateTime
    .parse(dateTime)
    .toLocalDate()
    .atTime(LocalTime.MIN)
    .atOffset(ZoneOffset.UTC)
    .toString()
}

/**
     * Determines if the provided {@code date} string is a relative date adjustment for "Today" (current date at
     * start-of-day).
     *
     * @param date
     *         the "Date" string being parsed
     *
     * @return {@code true} if relative date adjustment for "Today"; {@code false} otherwise
     */

/*
    Parse
     */

/**
   * Parse a Date/Time {@link String} into a {@link LocalDateTime}. If the date is determined to be "null" according
   * to {@link #isNullish(String)}, {@code null} is returned.
   * <p>
   * Dates in either the VistA ("yyyyMMdd.HHmmss") or FileMan ("yyyMMdd.HHmmss") date formats, perform date string
   * correction using {@link #convertDateFromFileManToVista(String)}, to ensure a "VistA" parsable format, and
   * {@link #zeroPadVistaDateTime(String)}, ensuring proper Date/Time precision, to allow for successful parsing.
   * These particular formats are also initially checked for to bypass any "Relative" date parsing, since they are the
   * most commonly converted formats.
   * <p>
   * "Relative" VistA Date/Time values are handled via the {@link #parseRelativeVistaDate(String)} helper, which, if
   * non-relative, returns a {@code null} value.
   * <p>
   * A {@link DateTimeParseException} is thrown if the date cannot be parsed from the VistA, FileMan, Relative, or
   * supported {@link #VISTA_DATE_FORMAT_ARRAY} patterns.
   * <pre>
   * DateUtils.parseToLocal(null)                   = null
   * DateUtils.parseToLocal("")                     = null
   * DateUtils.parseToLocal("Invalid Date")         = null
   *
   * DateUtils.parseToLocal("20181021")             = 2018-10-21T00:00
   * DateUtils.parseToLocal("20181021.02")          = 2018-10-21T02:00
   * DateUtils.parseToLocal("20181021.021245")      = 2018-10-21T02:12:45
   * DateUtils.parseToLocal("20181021.02124579865") = 2018-10-21T02:12:45
   *
   * DateUtils.parseToLocal("3181021.021245")       = 2018-10-21T02:12:45
   *
   * DateUtils.parseToLocal("T")                    = 2018-10-21T00:00
   * DateUtils.parseToLocal("TODAY")                = 2018-10-21T00:00
   * DateUtils.parseToLocal("N")                    = 2018-10-21T06:45:23
   * DateUtils.parseToLocal("NOW")                  = 2018-10-21T06:45:23
   * DateUtils.parseToLocal("NOON")                 = 2018-10-21T12:00:00
   * DateUtils.parseToLocal("MIDNIGHT")             = 2018-10-22T00:00
   *
   * DateUtils.parseToLocal("T+3@NOON")             = 2018-10-24T12:00
   * DateUtils.parseToLocal("T-3M@12PM")            = 2018-07-21T12:00
   * DateUtils.parseToLocal("T+3W@9:45")            = 2018-11-11T09:45
   * DateUtils.parseToLocal("T-3D@064523")          = 2018-10-18T06:45:23
   * DateUtils.parseToLocal("T+3H@")                = 2018-10-21T03:00
   * DateUtils.parseToLocal("T-3'")                 = 2018-10-20T23:57
   *
   * DateUtils.parseToLocal("ABC")                  = DateTimeParseException
   * DateUtils.parseToLocal("123")                  = DateTimeParseException
   * DateUtils.parseToLocal("123@12PM")             = DateTimeParseException
   * DateUtils.parseToLocal("T@12PM@NOON")          = DateTimeParseException
   * DateUtils.parseToLocal("TODAY@ABC")            = DateTimeParseException
   * </pre>
   *
   * @param dateString
   *         the Date/Time {@link String} to parse into a {@link LocalDateTime}
   *
   * @return the parsed {@link LocalDateTime} or {@code null}
   *
   * @throws DateTimeParseException
   *         if the Date/Time {@link String} cannot be parsed
   * @see LocalDateTime
   * @see #isNullish(String)
   * @see #VISTA_DATE_FORMAT_PATTERN
   * @see #FILEMAN_DATE_FORMAT_PATTERN
   * @see #convertDateFromFileManToVista(String)
   * @see #zeroPadVistaDateTime(String)
   * @see #parseRelativeVistaDate(String)
   */

function parseToLocal (dateString) {
  if (!dateString) {
    return null
  }
  if (VISTA_DATE_FORMAT_PATTERN.test(dateString) || FILEMAN_DATE_FORMAT_PATTERN.test(dateString)) {
    const correctedDateString = convertDateFromFileManToVista(dateString)
    const paddedDateTimeString = zeroPadVistaDateTime(correctedDateString)
    // Parsing the string into a LocalDateTime object
    for (const format of VISTA_DATE_FORMAT_ARRAY) {
      try {
        // Attempt to create a formatter for each pattern and parse the dateString
        const formatter = DateTimeFormatter.ofPattern(format.replace(/,SSS/g, '')) // Simplify format for @js-joda compatibility
        return LocalDateTime.parse(paddedDateTimeString, formatter)
      } catch (error) {
        if (!(error instanceof DateTimeParseException)) {
          // If error is not due to parsing, rethrow it
          throw error
        }
        // If parsing fails, try the next format
      }
    }
    throw new Error('Date string does not match any provided formats.')
  }
  let localDateTime = parseRelativeVistaDate(dateString)
  if (!localDateTime) {
    for (const format of VISTA_DATE_FORMAT_ARRAY) {
      try {
        // Attempt to create a formatter for each pattern and parse the dateString
        const formatter = DateTimeFormatter.ofPattern(format.replace(/,SSS/g, '')) // Simplify format for @js-joda compatibility
        localDateTime = LocalDateTime.parse(dateString, formatter)
      } catch (error) {
        if (!(error instanceof DateTimeParseException)) {
          // If error is not due to parsing, rethrow it
          throw error
        }
        // If parsing fails, try the next format
      }
    }
  }
  return localDateTime
}

/**
     * Parse a Date/Time {@link String} into an {@link OffsetDateTime} at "UTC" Offset. If the date is determined to be
     * "null" according to {@link #isNullish(String)}, {@code null} is returned.
     * <p>
     * Dates can be in a FileMan VistA Date/Time format (yyyMMdd.HHmmss), so
     * {@link #convertDateFromFileManToVista(String)} is used to ensure dates are in a valid parsing format.
     * <p>
     * The input is expected to be at "UTC".
     * <ul>
     *     <li>Input Date TZ  == UTC</li>
     *     <li>Output Date TZ == UTC</li>
     * </ul>
     * <p>
     * If the provided Date/Time has no "Time", it is assumed to be at "Start-Of-Day".
     * <pre>
     * DateUtils.parseToOffset(null)                   = null
     * DateUtils.parseToOffset("")                     = null
     * DateUtils.parseToOffset("Invalid Date")         = null
     *
     * DateUtils.parseToOffset("20181021")             = 2018-10-21T00:00Z
     * DateUtils.parseToOffset("20181021.02")          = 2018-10-21T02:00Z
     * DateUtils.parseToOffset("20181021.021245")      = 2018-10-21T02:12:45Z
     * DateUtils.parseToOffset("20181021.02124579865") = 2018-10-21T02:12:45Z
     *
     * DateUtils.parseToOffset("3181021.021245")       = 2018-10-21T02:12:45Z
     * </pre>
     *
     * @param dateString
     *         the Date/Time {@link String} to parse into a {@link OffsetDateTime}
     *
     * @return the parsed {@link OffsetDateTime} or {@code null}
     *
     * @see OffsetDateTime
     * @see #isNullish(String)
     * @see #parseToLocal(String)
     */

// function parseToOffset(dateString) {
//   const localDateTime = parseToLocal(dateString);
//   if (localDateTime === null) {
//     return null;
//   }
//   const utcDateTime = new Date(localDateTime.getTime() + (localDateTime.getTimezoneOffset() * 60000));
//   return utcDateTime;
// }

function parseToOffset (dateString) {
  const localDateTime = parseToLocal(dateString)
  if (localDateTime === null) {
    return null
  }
  return localDateTime.atOffset(ZoneOffset.UTC)?.toString()
}

/**
   * Parse a Date/Time {@link String} into an {@link OffsetDateTime} at "UTC" Offset, adjusting the time according to
   * the provided TimeZone {@link String}. If the date is determined to be "null" according to
   * {@link #isNullish(String)}, {@code null} is returned.
   * <p>
   * Dates can be in a FileMan VistA Date/Time format (yyyMMdd.HHmmss), so
   * {@link #convertDateFromFileManToVista(String)} is used to ensure dates are in a valid parsing format.
   * <p>
   * The input is expected to be at the TimeZone of the provided {@code timeZone} value.
   * <ul>
   *     <li>Input Date TZ  == provided {@code timeZone}</li>
   *     <li>Output Date TZ == UTC</li>
   * </ul>
   * <p>
   * If the provided Date/Time has no "Time", it is assumed to be at "Start-Of-Day".
   * <p>
   * The "Time" of the parsed {@link OffsetDateTime} is adjusted to match the same "Instant" at the "UTC" TZ.
   * This means the "Date" of the resulting object can be different from the input.
   * <pre>
   * DateUtils.parseToUtc(null,                   "America/New_York") = null
   * DateUtils.parseToUtc("",                     "America/New_York") = null
   * DateUtils.parseToUtc("Invalid Date",         "America/New_York") = null
   *
   * DateUtils.parseToUtc("20181021",             "America/New_York") = 2018-10-21T04:00Z
   * DateUtils.parseToUtc("20181021.02",          "America/New_York") = 2018-10-21T06:00Z
   * DateUtils.parseToUtc("20181021.021245",      "America/New_York") = 2018-10-21T06:12:45Z
   * DateUtils.parseToUtc("20181021.02124579865", "America/New_York") = 2018-10-21T06:12:45Z
   *
   * DateUtils.parseToUtc("20181021.021245",      "UTC")              = 2018-10-21T02:12:45Z
   *
   * DateUtils.parseToUtc("20181021.231245",      "America/New_York") = 2018-10-22T03:12:45Z
   *
   * DateUtils.parseToUtc("3181021.021245",       "America/New_York") = 2018-10-21T06:12:45Z
   * </pre>
   *
   * @param dateString
   *         the Date/Time {@link String} to parse into a {@link OffsetDateTime}
   * @param timeZone
   *         the TimeZone {@link String} used in Date/Time conversions
   *
   * @return the converted {@link OffsetDateTime} or {@code null}
   *
   * @see OffsetDateTime
   * @see #isNullish(String)
   * @see #parseToLocal(String)
   */

function parseToUtc (dateString, timeZone) {
  validateTimeZone(timeZone)

  const localDateTime = parseToLocal(dateString)
  if (localDateTime === null) {
    return null
  }

  const zoneId = ZoneId.of(timeZone)
  const offsetDateTime = localDateTime.atZone(zoneId).toOffsetDateTime().withOffsetSameInstant(ZoneOffset.UTC)

  return offsetDateTime?.toString()
}

/**
     * Parse a Date/Time {@link String} into an {@link OffsetDateTime} with the provided {@code timeZone}, adjusting the
     * time from the input "UTC" Offset. If the date is determined to be "null" according to {@link #isNullish(String)},
     * {@code null} is returned.
     * <p>
     * Dates can be in a FileMan VistA Date/Time format (yyyMMdd.HHmmss), so
     * {@link #convertDateFromFileManToVista(String)} is used to ensure dates are in a valid parsing format.
     * <p>
     * The input is expected to be at "UTC".
     * <ul>
     *     <li>Input Date TZ  == UTC</li>
     *     <li>Output Date TZ == provided {@code timeZone}</li>
     * </ul>
     * <p>
     * If the provided Date/Time has no "Time", it is assumed to be at "Start-Of-Day".
     * <p>
     * The "Time" of the parsed {@link OffsetDateTime} is adjusted to match the same "Instant" at the provided
     * {@code timeZone} value. This means the "Date" of the resulting object can be different from the input.
     * <pre>
     * DateUtils.parseFromUtc(null,                   "America/New_York") = null
     * DateUtils.parseFromUtc("",                     "America/New_York") = null
     * DateUtils.parseFromUtc("Invalid Date",         "America/New_York") = null
     *
     * DateUtils.parseFromUtc("20181021",             "America/New_York") = 2018-10-20T20:00-04:00
     * DateUtils.parseFromUtc("20181021.06",          "America/New_York") = 2018-10-21T02:00-04:00
     * DateUtils.parseFromUtc("20181021.061245",      "America/New_York") = 2018-10-21T02:12:45-04:00
     * DateUtils.parseFromUtc("20181021.06124579865", "America/New_York") = 2018-10-21T02:12:45-04:00
     *
     * DateUtils.parseFromUtc("20181021.061245",      "UTC")              = 2018-10-21T06:12:45Z
     *
     * DateUtils.parseFromUtc("20181022.031245",      "America/New_York") = 2018-10-21T23:12:45-04:00
     *
     * DateUtils.parseFromUtc("3181021.061245",       "America/New_York") = 2018-10-21T02:12:45-04:00
     * </pre>
     *
     * @param dateString
     *         the Date/Time {@link String} to parse into a {@link OffsetDateTime}
     * @param timeZone
     *         the TimeZone {@link String} used in Date/Time conversions
     *
     * @return the parsed {@link OffsetDateTime} or {@code null}
     *
     * @see OffsetDateTime
     * @see #isNullish(String)
     * @see #parseToLocal(String)
     */

function parseFromUtc (dateString, timeZone) {
  validateTimeZone(timeZone)

  const localDateTime = parseToLocal(dateString)
  if (localDateTime === null) {
    return null
  }

  // Convert the LocalDateTime, which is in UTC, to the specified time zone.
  const zoneId = ZoneId.of(timeZone)
  const offsetDateTime = localDateTime.atOffset(ZoneOffset.UTC)
    .atZoneSameInstant(zoneId)
    .toOffsetDateTime()

  return offsetDateTime?.toString()
}

function isDateRelativeToToday (date) {
  return date.startsWith('T')
}

/**
     * Determines if the provided {@code datePart} string is expected to be "Today" (current date at start-of-day).
     *
     * @param datePart
     *         the "Date" string part being parsed
     *
     * @return {@code true} if expected to be "Today"; {@code false} otherwise
     */
function isDatePartToday (datePart) {
  const lower = datePart.toLowerCase()
  return lower === 't' || lower === 'today'
}

/**
     * Determines if the provided {@code datePart} string is expected to be "Now" (current date at current time).
     *
     * @param datePart
     *         the "Date" string part being parsed
     *
     * @return {@code true} if expected to be "Now"; {@code false} otherwise
     */
function isDatePartNow (datePart) {
  const lowerCaseDatePart = datePart.toLowerCase()
  return lowerCaseDatePart === 'n' || lowerCaseDatePart === 'now'
}

/**
     * Attempts to parse the provided {@code datePart} {@link String} into a {@link LocalDateTime} object. If a
     * {@link LocalDateTime} cannot be parsed, {@code null} is returned. The date string can come in 2 forms: the first
     * being a string representing 'Today' or 'Now' (eg: "NOW"); the second be the same string representation as the
     * first form, followed by an adjustment string (eg: "T+1H", "T-3M"). If the date string does not match these
     * supported forms, {@code null} is returned.
     *
     * @param datePart
     *         the date {@link String} to parse into a {@link LocalDateTime}
     * @param regex
     *         the {@link String} used to split the {@code datePart} and used for adjustment direction
     *
     * @return a parsed {@link LocalDateTime} object, or {@code null}
     *
     * @see LocalDateTime
     * @see #isDatePartToday(String)
     * @see #isDatePartNow(String)
     * @see RelativeDateAdjuster
     */
function parseRelativeDatePart (datePart, regex) {
  const regexPattern = /[+-]/
  const match = datePart.match(regexPattern)

  let direction
  if (match) {
    direction = match[0] // Directly use the matched + or - character
  }
  let localDateTime
  const parts = datePart.split(new RegExp(regex))
  if (parts.length === 1 || parts.length === 2) {
    if (isDatePartToday(parts[0])) {
      // Set to start of the day
      localDateTime = LocalDateTime.of(LocalDate.now(), LocalTime.MIDNIGHT)
    } else if (isDatePartNow(parts[0])) {
      // Current date and time
      localDateTime = LocalDateTime.now()
    }
    if (localDateTime !== null && parts.length === 2) {
      // Assuming parseAdjuster and adjustRelativeDate functions are adapted for @js-joda/core
      const relative = parseAdjuster(parts[1])

      if (relative === null) {
        // Failed to parse relative, so return null
        return null
      }

      // Adjust the LocalDateTime based on the relative part
      return adjustRelativeDate(localDateTime, relative, direction)
    }
  }
  return localDateTime
}

/**
     * Determines if the provided {@code datePart} string is expected to be at "Noon".
     *
     * @param datePart
     *         the "Date" string part being parsed
     *
     * @return {@code true} if expected to be at "Noon"; {@code false} otherwise
     */
function isDatePartNoon (datePart = '') {
  return datePart.toLowerCase() === 'noon'
}

/**
* Determines if the provided {@code datePart} string is expected to be at "Midnight".
*
* @param datePart
*         the "Date" string part being parsed
*
* @return {@code true} if expected to be at "Midnight"; {@code false} otherwise
*/
function isDatePartMidnight (datePart) {
  return datePart.toLowerCase() === 'mid'
}

/**
* Determines if the provided {@code datePart} string is expected to be a "negatively" adjusted relative date.
*
* @param datePart
*         the "Date" string part being parsed
*
* @return {@code true} if expected to be a "negatively" adjusted; {@code false} otherwise
*/
function isDatePartNegativelyRelative (datePart) {
  return datePart.includes('-')
}

/**
* Determines if the provided {@code datePart} string is expected to be a "positively" adjusted relative date.
*
* @param datePart
*         the "Date" string part being parsed
*
* @return {@code true} if expected to be a "positively" adjusted; {@code false} otherwise
*/
function isDatePartPositivelyRelative (datePart) {
  return datePart.includes('+')
}

/**
     * Attempts to parse the provided {@code datePart} {@link String} into a {@link LocalDateTime} object. If the date
     * string does not match any relative date pattern, {@code null} is returned.
     * <p>
     * Date strings can be either relative to "Today" or "Now", or may be a constant representing "Today", "Now",
     * "Noon", or "Midnight".
     * <p>
     * Some examples include (assuming the current date is 10/21/2018):
     * <pre>
     * DateUtils.parseDatePart("T")     = 2018-10-21T00:00
     * DateUtils.parseDatePart("TODAY") = 2018-10-21T00:00
     * DateUtils.parseDatePart("N")     = 2018-10-21T06:45:23
     * DateUtils.parseDatePart("NOW")   = 2018-10-21T06:45:23
     * DateUtils.parseDatePart("NOON")  = 2018-10-21T12:00
     * DateUtils.parseDatePart("MID")   = 2018-10-22T00:00
     *
     * DateUtils.parseDatePart("T+3")   = 2018-10-24T00:00
     * DateUtils.parseDatePart("T-3M")  = 2018-07-21T00:00
     * DateUtils.parseDatePart("T+3W")  = 2018-11-11T00:00
     * DateUtils.parseDatePart("T-3D")  = 2018-10-18T00:00
     * DateUtils.parseDatePart("T+3H")  = 2018-10-21T03:00
     * DateUtils.parseDatePart("T-3'")  = 2018-10-20T23:57
     *
     * DateUtils.parseDatePart("ABC")   = null
     * DateUtils.parseDatePart("123")   = null
     * </pre>
     *
     * @param datePart
     *         the date {@link String} to parse into a {@link LocalDateTime}
     *
     * @return a parsed {@link LocalDateTime} object, or {@code null}
     *
     * @see LocalDateTime
     * @see #isDatePartPositivelyRelative(String)
     * @see #isDatePartNegativelyRelative(String)
     * @see #parseRelativeDatePart(String, String)
     * @see #isDatePartToday(String)
     * @see #isDatePartNow(String)
     * @see #isDatePartNoon(String)
     * @see #isDatePartMidnight(String)
     */

function parseDatePart (datePart) {
  let localDateTime
  if (isDatePartPositivelyRelative(datePart)) {
    localDateTime = parseRelativeDatePart(datePart, '\\+')
  } else if (isDatePartNegativelyRelative(datePart)) {
    localDateTime = parseRelativeDatePart(datePart, '\\-')
  } else if (isDatePartToday(datePart)) {
    // Equivalent to setting the time to the start of the day
    localDateTime = LocalDateTime.of(LocalDate.now(), LocalTime.MIDNIGHT)
  } else if (isDatePartNow(datePart)) {
    // Equivalent to the current date and time
    localDateTime = LocalDateTime.now()
  } else if (isDatePartNoon(datePart)) {
    // Equivalent to setting the time to noon
    localDateTime = LocalDateTime.of(LocalDate.now(), LocalTime.NOON)
  } else if (isDatePartMidnight(datePart)) {
    // Equivalent to setting the time to midnight at the start of the next day
    localDateTime = LocalDateTime.of(LocalDate.now().plusDays(1), LocalTime.MIDNIGHT)
  } else {
    // If no specific condition is met, return null or handle as needed
    localDateTime = null
  }

  return localDateTime?.toString()
}

/**
     * Attempts to parse the provided {@code timePart} {@link String} into a {@link LocalTime} object using the formats
     * defined in {@link #TIME_FORMAT}. If a {@link LocalTime} cannot be parsed, {@code null} is returned instead of
     * throwing any error.
     * <p>
     * If the provided {@code timePart} ends in {@code "A"} or {@code "P"} (shorthand for "AM" / "PM"), an {@code "M"}
     * is appended to the {@link String}, to account for parsing behavior.
     *
     * @param timePart
     *         the {@link String} containing "Time" information to be parsed
     *
     * @return a parsed {@link LocalTime} object, or {@code null}
     *
     * @see LocalTime
     * @see #TIME_FORMAT
     */

function parseTime (timePart) {
  let timeString = timePart
  if (timeString.endsWith('A') || timeString.endsWith('P')) {
    timeString += 'M'
  }

  // Assuming TIME_FORMAT is something like "hh:mmA" or "hh:mmP"
  // JavaScript Date parsing is more limited, so you may need to adjust the format manually
  const match = timeString.match(/^(\d{1,2}):(\d{2})(AM|PM)$/)
  if (match) {
    // Convert matched time to a Date object
    const hours = parseInt(match[1], 10)
    const minutes = parseInt(match[2], 10)
    const isPM = match[3] === 'PM'

    const date = new Date()
    date.setHours(isPM ? hours % 12 + 12 : hours % 12, minutes, 0, 0) // Adjust for AM/PM
    return date
  } else {
    // Log failure to parse time
    console.trace('Failed to parse relative time [' + timePart + ']')
    return null
  }
}

/**
     * Attempts to parse the provided {@code timePart} {@link String} to a {@link LocalTime} object used to adjust the
     * provided {@link LocalDateTime} parsed from the "Relative Date". If the time string does not match any constant or
     * date pattern defined by {@link #TIME_FORMAT}, {@code null} is returned.
     * <p>
     * If the parsed {@link LocalDateTime} is {@code null} (meaning it failed to parse), {@code null} is returned.
     * <p>
     * If the original {@code datePart} string is not relative to "Today" (starting with "T" or "TODAY"), no "Time"
     * value will be appended.
     * <p>
     * Time strings can be either a parsable time value like "12PM", "9:45", or "064523", or may be a constant
     * representing "Now", "Noon", or "Midnight".
     * <p>
     * Some examples include (assuming the current date is 10/21/2018):
     * <pre>
     * DateUtils.parseTimePart(2018-10-21T00:00, "TODAY", "NOW")    = 2018-10-21T06:45:23
     * DateUtils.parseTimePart(2018-10-21T00:00, "TODAY", "NOON")   = 2018-10-21T12:00
     * DateUtils.parseTimePart(2018-10-21T00:00, "TODAY", "MID")    = 2018-10-22T00:00
     *
     * DateUtils.parseTimePart(2018-10-21T00:00, "TODAY", "12PM")   = 2018-10-21T12:00
     * DateUtils.parseTimePart(2018-10-21T00:00, "TODAY", "9:45")   = 2018-10-21T09:45
     * DateUtils.parseTimePart(2018-10-21T00:00, "TODAY", "064523") = 2018-10-21T06:45:23
     *
     * DateUtils.parseTimePart(2018-10-21T06:45:23, "NOW", "12PM")  = 2018-10-21T06:45:23
     *
     * DateUtils.parseTimePart(null, "ABC", 12PM)                   = null
     * DateUtils.parseTimePart(2018-10-21T06:45:23, "TODAY", "ABC") = null
     * </pre>
     *
     * @param parsedDate
     *         the {@link LocalDateTime} parsed from the {@code datePart}
     * @param datePart
     *         the date {@link String} previously parsed
     * @param timePart
     *         the date {@link String} to populate the previously parsed Date {@link LocalDateTime}
     *
     * @return a parsed {@link LocalDateTime} object, including "Time", or {@code null}
     *
     * @see LocalDateTime
     * @see LocalTime
     * @see #isDateRelativeToToday(String)
     * @see #parseTime(String)
     * @see #TIME_FORMAT
     */

function parseTimePart (parsedDate, datePart, timePart) {
  if (!parsedDate) {
    return null
  }

  // If not parsing relative to TODAY, then we're not interested in the time value - only the date
  if (!isDateRelativeToToday(datePart)) {
    return parsedDate
  }

  if (timePart.toUpperCase() === 'U') {
    parsedDate.setHours(0, 0, 0, 0) // Set to start of the day
  } else if (timePart.toUpperCase() === 'NOW') {
    // Current time, no change needed since parsedDate is already set to now
  } else if (timePart.toUpperCase() === 'NOON') {
    parsedDate.setHours(12, 0, 0, 0) // Set to noon
  } else if (timePart.toUpperCase() === 'MID') {
    // Next day at midnight
    parsedDate = new Date(parsedDate.getTime() + 24 * 60 * 60 * 1000)
    parsedDate.setHours(0, 0, 0, 0)
  } else {
    // Assuming parseTime returns a Date object or null
    const time = parseTime(timePart, parsedDate)
    if (time === null) {
      return null
    }
    return time
  }
  return parsedDate
}

/**
     * Attempts to parse the provided {@code dateString} {@link String} into a {@link LocalDateTime} object. If the date
     * string does not match any supported relative date pattern, {@code null} is returned. The date string may or may
     * not have "Time" value. Date values can also have adjustment indicating relative in the past or future from the
     * specified date indicator (eg: "T+1H", "T-3M").
     * <p>
     * Date strings can be either relative to "Today" or "Now", or may be a constant representing "Today", "Now",
     * "Noon", or "Midnight".
     * <p>
     * If the original {@code datePart} string is not relative to "Today" (starting with "T" or "TODAY"), no "Time"
     * value will be appended.
     * <p>
     * Time strings can be either a parsable time value like "12PM", "9:45", or "064523", or may be a constant
     * representing "Now", "Noon", or "Midnight".
     * <p>
     * Some examples include (assuming the current date is 10/21/2018):
     * <pre>
     * DateUtils.parseRelativeVistaDate("T")           = 2018-10-21T00:00
     * DateUtils.parseRelativeVistaDate("TODAY")       = 2018-10-21T00:00
     * DateUtils.parseRelativeVistaDate("N")           = 2018-10-21T06:45:23
     * DateUtils.parseRelativeVistaDate("NOW")         = 2018-10-21T06:45:23
     * DateUtils.parseRelativeVistaDate("NOON")        = 2018-10-21T12:00:00
     * DateUtils.parseRelativeVistaDate("MIDNIGHT")    = 2018-10-22T00:00
     *
     * DateUtils.parseRelativeVistaDate("T+3@NOON")    = 2018-10-24T12:00
     * DateUtils.parseRelativeVistaDate("T-3M@12PM")   = 2018-07-21T12:00
     * DateUtils.parseRelativeVistaDate("T+3W@9:45")   = 2018-11-11T09:45
     * DateUtils.parseRelativeVistaDate("T-3D@064523") = 2018-10-18T06:45:23
     * DateUtils.parseRelativeVistaDate("T+3H@")       = 2018-10-21T03:00
     * DateUtils.parseRelativeVistaDate("T-3'")        = 2018-10-20T23:57
     *
     * DateUtils.parseRelativeVistaDate("ABC")         = null
     * DateUtils.parseRelativeVistaDate("123")         = null
     * DateUtils.parseRelativeVistaDate("123@12PM")    = null
     * DateUtils.parseRelativeVistaDate("T@12PM@NOON") = null
     * DateUtils.parseRelativeVistaDate("TODAY@ABC")   = null
     * </pre>
     *
     * @param dateString
     *         the Date/Time {@link String} to parse into a {@link LocalDateTime}
     *
     * @return a parsed {@link LocalDateTime} object, or {@code null}
     *
     * @see LocalDateTime
     * @see #parseDatePart(String)
     * @see #parseTimePart(LocalDateTime, String, String)
     */

function parseRelativeVistaDate (dateString) {
  const dateTimeParts = dateString.split('@')
  if (dateTimeParts.length > 2) { // Contains more than 1 @ symbol; invalid
    return null
  }

  const datePart = dateTimeParts[0].trim()
  let localDateTime = parseDatePart(datePart)

  if (dateTimeParts.length > 1) {
    const timePart = dateTimeParts[1].trim()
    localDateTime = parseTimePart(localDateTime, datePart, timePart)
  }
<<<<<<< HEAD
  return localDateTime?.toString();
=======
  return localDateTime?.toString()
>>>>>>> c8022540
}
/**
     * Format the provided {@link OffsetDateTime} into a date string according to the provided {@code pattern},
     * adjusting the time according to the provided TimeZone {@link String}. If the provided {@link OffsetDateTime} is
     * {@code null}, {@code null} is returned.
     * <p>
     * If the {@link OffsetDateTime} has a TZ Offset that is the same as the provided {@code timeZone}, the output
     * date/time value is not adjusted.
     * <p>
     * If the {@link OffsetDateTime} has a TZ Offset that is different from the provided {@code timeZone}, the output
     * date/time is adjusted to local time at the TZ.
     * <p>
     * The "Time" of the {@link OffsetDateTime} is adjusted to match the same "Instant" at the {@code timeZone}. This
     * means the "Date" of the resulting object can be different from the input.
     * <pre>
     * DateUtils.format(null,                      "America/New_York", "MM/dd/yyyy")      = null
     * DateUtils.format(2018-10-21T06:12:45Z,      null,               "MM/dd/yyyy")      = IllegalArgumentException
     * DateUtils.format(2018-10-21T06:12:45Z,      "America/New_York", null)              = IllegalArgumentException
     *
     * DateUtils.format(2018-10-21T06:12:45Z,      "America/New_York", "MM/dd/yyyy")      = "10/21/2018"
     * DateUtils.format(2018-10-22T03:12:45Z,      "America/New_York", "MM/dd/yyyy")      = "10/21/2018"
     * DateUtils.format(2018-10-21T06:12:45-04:00, "America/New_York", "MM/dd/yyyy")      = "10/21/2018"
     * DateUtils.format(2018-10-22T03:12:45-04:00, "America/New_York", "MM/dd/yyyy")      = "10/22/2018"
     *
     * DateUtils.format(2018-10-21T06:12:45Z,      "America/New_York", "yyyyMMdd")        = "20181021"
     * DateUtils.format(2018-10-22T03:12:45Z,      "America/New_York", "yyyyMMdd")        = "20181021"
     * DateUtils.format(2018-10-21T06:12:45-04:00, "America/New_York", "yyyyMMdd")        = "20181021"
     * DateUtils.format(2018-10-22T03:12:45-04:00, "America/New_York", "yyyyMMdd")        = "20181022"
     *
     * DateUtils.format(2018-10-21T06:12:45Z,      "America/New_York", "yyyyMMdd.HHmmss") = "20181021.021245"
     * DateUtils.format(2018-10-22T03:12:45Z,      "America/New_York", "yyyyMMdd.HHmmss") = "20181021.231245"
     * DateUtils.format(2018-10-21T00:00,          "America/New_York", "yyyyMMdd.HHmmss") = "20181021"
     * DateUtils.format(2018-10-21T20:00,          "America/New_York", "yyyyMMdd.HHmmss") = "20181021.2"
     * DateUtils.format(2018-10-21T06:12:45-04:00, "America/New_York", "yyyyMMdd.HHmmss") = "20181021.061245"
     * DateUtils.format(2018-10-22T03:12:45-04:00, "America/New_York", "yyyyMMdd.HHmmss") = "20181022.031245"
     * </pre>
     *
     * @param dateTime
     *         the {@link OffsetDateTime} to format into a date string
     * @param timeZone
     *         the TimeZone {@link String} used in Date/Time conversions
     * @param pattern
     *         the date string formatting pattern to use
     *
     * @return a formatted date string or {@code null}
     *
     * @see OffsetDateTime
     * @see #format(LocalDateTime, String)
     */
function formatWithTimezoneAndPattern (dateTime, timeZone, pattern) {
  validateTimeZone(timeZone)

  const dTime = dateTime instanceof OffsetDateTime ? dateTime : OffsetDateTime.parse(dateTime)
  const zoneId = ZoneId.of(timeZone)
  const ldt = dTime.atZoneSameInstant(zoneId).toLocalDateTime()
  return formatWithPattern(ldt.toString(), pattern)
}

function formatWithPattern (dateTime, pattern) {
  if (dateTime === null) {
    return null
  }
  if (pattern === null) {
    throw new Error('Date Format Pattern must not be null')
  }
  const formatter = DateTimeFormatter.ofPattern(pattern)
  let formattedString = null

  const isJodaInstance = dateTime instanceof LocalDateTime || dateTime instanceof LocalDate || dateTime instanceof LocalTime || dateTime instanceof OffsetDateTime

  if (isJodaInstance) {
    formattedString = dateTime.format(formatter)
  } else {
    formattedString = LocalDateTime.parse(dateTime).format(formatter)
  }

  // // Remove trailing zeros when formatting to a VistA Date/Time to avoid trailing precision errors.
  if (VISTA_DATETIME_FORMAT === pattern) {
    return removeTrailingZeros(formattedString)
  }

  return formattedString
}

/**
     * Format the provided {@link LocalDate} into a date string using the "MM/dd/yyyy" date pattern. If the provided
     * {@link LocalDate} is {@code null}, {@code null} is returned.
     * <pre>
     * DateUtils.formatDate(null)       = null
     * DateUtils.formatDate(2018-10-21) = "10/21/2018"
     * </pre>
     *
     * @param date
     *         the {@link LocalDate} to format into a date string
     *
     * @return a date string in the "MM/dd/yyyy" date pattern or {@code null}
     *
     * @see LocalDate
     * @see #DEFAULT_DATE_FORMAT
     */
function formatLocalDate (date) {
  if (date === null) return null

  return formatWithPattern(
    LocalDate.parse(date).atStartOfDay().toString(), DEFAULT_DATE_FORMAT
  )
}

/**
     * Format the provided {@link LocalDateTime} into a date string using the "MM/dd/yyyy" date pattern. If the provided
     * {@link LocalDateTime} is {@code null}, {@code null} is returned.
     * <pre>
     * DateUtils.formatDate(null)                = null
     * DateUtils.formatDate(2018-10-21T06:12:45) = "10/21/2018"
     * </pre>
     *
     * @param dateTime
     *         the {@link LocalDateTime} to format into a date string
     *
     * @return a date string in the "MM/dd/yyyy" date pattern or {@code null}
     *
     * @see LocalDateTime
     * @see #DEFAULT_DATE_FORMAT
     */
function formatLocalDateTime (dateTime) {
  return formatWithPattern(dateTime, DEFAULT_DATE_FORMAT)
}

/**
     * Format the provided {@link LocalDate} into a date string using the "yyyyMMdd" date pattern. If the provided
     * {@link LocalDate} is {@code null}, {@code null} is returned.
     * <pre>
     * DateUtils.formatVistaDate(null)       = null
     * DateUtils.formatVistaDate(2018-10-21) = "20181021"
     * </pre>
     *
     * @param date
     *         the {@link LocalDate} to format into a date string
     *
     * @return a date string in the "yyyyMMdd" date pattern or {@code null}
     *
     * @see LocalDate
     * @see #VISTA_DATE_FORMAT
     */
function formatVistaDate (date) {
  if (date === null) return null
  const isJodaInstance = date instanceof LocalDate
  const dateTime = isJodaInstance ? date : LocalDate.parse(date)
  return format(dateTime, VISTA_DATE_FORMAT)
}

/**
     * Format the provided {@link LocalDate} into a date string using the FileMan "yyyMMdd" date pattern. If the
     * provided {@link LocalDate} is {@code null}, {@code null} is returned.
     * <p>
     * FileMan Formatting: <a href="http://www.vistapedia.com/index.php/Date_formats">VistA Date Formats</a>
     * <pre>
     * DateUtils.formatFileManDate(null)       = null
     * DateUtils.formatFileManDate(2018-10-21) = "3181021"
     * </pre>
     *
     * @param date
     *         the {@link LocalDate} to format into a date string
     *
     * @return a date string in the FileMan "yyyMMdd" date pattern or {@code null}
     *
     * @see LocalDate
     * @see #VISTA_DATE_FORMAT
     * @see #formatVistaDate(LocalDate)
     * @see #convertDateFromVistaToFileMan(String)
     */

function formatFileManDate (dateTime, timeZone) {
  const dTime = dateTime instanceof LocalDate ? dateTime : LocalDate.parse(dateTime)
  const vistaDate = formatVistaDate(dTime, timeZone)
  return convertDateFromVistaToFileMan(vistaDate)
}

/**
     * Format the provided {@link OffsetDateTime} into a date string using the "MM/dd/yyyy" date pattern, adjusting the
     * time according to the provided TimeZone {@link String}. If the provided {@link OffsetDateTime} is {@code null},
     * {@code null} is returned.
     * <p>
     * If the {@link OffsetDateTime} has a TZ Offset that is the same as the provided {@code timeZone}, the output
     * date/time value is not adjusted.
     * <p>
     * If the {@link OffsetDateTime} has a TZ Offset that is different from the provided {@code timeZone}, the output
     * date/time is adjusted to local time at the TZ.
     * <p>
     * The "Time" of the {@link OffsetDateTime} is adjusted to match the same "Instant" at the {@code timeZone}. This
     * means the "Date" of the resulting object can be different from the input.
     * <pre>
     * DateUtils.formatDate(null,                      "America/New_York") = null
     * DateUtils.formatDate(2018-10-21T06:12:45Z,      null)               = IllegalArgumentException
     *
     * DateUtils.formatDate(2018-10-21T06:12:45Z,      "America/New_York") = "10/21/2018"
     * DateUtils.formatDate(2018-10-22T03:12:45Z,      "America/New_York") = "10/21/2018"
     *
     * DateUtils.formatDate(2018-10-21T06:12:45-04:00, "America/New_York") = "10/21/2018"
     * DateUtils.formatDate(2018-10-22T03:12:45-04:00, "America/New_York") = "10/22/2018"
     * </pre>
     *
     * @param dateTime
     *         the {@link OffsetDateTime} to format into a date string
     * @param timeZone
     *         the TimeZone {@link String} used in Date/Time conversions
     *
     * @return a date string in the "MM/dd/yyyy" date pattern or {@code null}
     *
     * @see OffsetDateTime
     * @see #DEFAULT_DATE_FORMAT
     * @see #formatDate(LocalDateTime)
     */

/**
     * Format the provided {@link LocalDateTime} into a date string according to the provided {@code pattern}. If the
     * provided {@link LocalDateTime} is {@code null}, {@code null} is returned.
     * <p>
     * If the format is {@link #VISTA_DATETIME_FORMAT}, ensure any trailing zeros are trimmed from the end of the
     * formatted string. This is to account for any precision errors from the underlying VistA system. See: <a
     * href="http://www.hardhats.org/fileman/pm/cl_dt.htm">VistA FileMan Date Format</a>
     * <pre>
     * DateUtils.format(null,                "MM/dd/yyyy")      = null
     * DateUtils.format(2018-10-21T06:12:45, null)              = IllegalArgumentException
     *
     * DateUtils.format(2018-10-21T06:12:45, "MM/dd/yyyy")      = "10/21/2018"
     * DateUtils.format(2018-10-21T06:12:45, "yyyyMMdd")        = "20181021"
     * DateUtils.format(2018-10-21T06:12:45, "yyyyMMdd.HHmmss") = "20181021.061245"
     * DateUtils.format(2018-10-21T00:00,    "yyyyMMdd.HHmmss") = "20181021"
     * DateUtils.format(2018-10-21T20:00,    "yyyyMMdd.HHmmss") = "20181021.2"
     * </pre>
     *
     * @param dateTime
     *         the {@link LocalDateTime} to format into a date string
     * @param pattern
     *         the date string formatting pattern to use
     *
     * @return a formatted date string or {@code null}
     *
     * @see LocalDateTime
     * @see #removeTrailingZeros(String)
     */

function format (dateTime, pattern) {
  if (dateTime === null) {
    return null
  }
  if (pattern === null) {
    throw new Error('Date Format Pattern must not be null')
  }

  const formatter = DateTimeFormatter.ofPattern(pattern)
  const formattedString = dateTime.format(formatter)

  // Assuming VISTA_DATETIME_FORMAT is defined somewhere in your code
  if (VISTA_DATETIME_FORMAT === pattern) {
    return removeTrailingZeros(formattedString)
  }
  return formattedString
}

function formatDate (dateTime, timeZone) {
  return format(dateTime, timeZone, DEFAULT_DATE_FORMAT)
}<|MERGE_RESOLUTION|>--- conflicted
+++ resolved
@@ -1215,11 +1215,7 @@
     const timePart = dateTimeParts[1].trim()
     localDateTime = parseTimePart(localDateTime, datePart, timePart)
   }
-<<<<<<< HEAD
   return localDateTime?.toString();
-=======
-  return localDateTime?.toString()
->>>>>>> c8022540
 }
 /**
      * Format the provided {@link OffsetDateTime} into a date string according to the provided {@code pattern},
