--- conflicted
+++ resolved
@@ -146,12 +146,12 @@
 
   const data = formatFileManDate(dateTime, timeZone)
 
-  t.equal(data, '3181021')
-  t.end()
-})
+  t.equal(data, '3181021');
+  t.end();
+});
+
 
 test('parseRelativeVistaDate', (t) => {
-<<<<<<< HEAD
 
   const data = parseRelativeVistaDate("T");
   const today = LocalDateTime.of(LocalDate.now(), LocalTime.MIDNIGHT).toString();
@@ -159,12 +159,13 @@
   // const expected = today.format(expectedFormat);
   t.equal(data, today);
   t.end();
-=======
+})
+
+test('parseRelativeVistaDate', (t) => {
   const data = parseRelativeVistaDate('T')
   const expeected = '2024-02-23T00:00'
   t.equal(data, expeected)
   t.end()
->>>>>>> c8022540
 })
 
 test('parseToLocal', (t) => {
@@ -208,7 +209,6 @@
 
 test('parseDatePart', (t) => {
   const string = 'T+3'
-<<<<<<< HEAD
   const dateTime = parseDatePart(string);
   const localDateTime = LocalDateTime.of(LocalDate.now(), LocalTime.MIDNIGHT).plusDays(3);
   const expected = localDateTime.toString()
@@ -223,12 +223,6 @@
   const expected = localDateTime.toString()
   t.equal(dateTime, expected);
   t.end();
-=======
-  const dateTime = parseDatePart(string)
-  console.log('DTIME', dateTime)
-  t.equal(dateTime, '2024-02-26T00:00')
-  t.end()
->>>>>>> c8022540
 })
 
 test('parseTimePart', (t) => {
